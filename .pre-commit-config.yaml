# See https://pre-commit.com for more information
# See https://pre-commit.com/hooks.html for more hooks
repos:
- repo: https://github.com/pre-commit/pre-commit-hooks
  rev: v5.0.0
  hooks:
  - id: trailing-whitespace
    files: ^src/
  - id: end-of-file-fixer
    files: ^src/
  - id: check-yaml
  - id: check-added-large-files
- repo: https://github.com/pycqa/flake8
  rev: 7.1.1
  hooks:
  - id: flake8
    files: ^src/
# - repo: https://github.com/regebro/pyroma
#   rev: "4.2"
#   hooks:
#   - id: pyroma
#     exclude: ^examples/
- repo: https://github.com/asottile/pyupgrade
<<<<<<< HEAD
  rev: v3.19.0
=======
  rev: v3.19.1
>>>>>>> d2946f8b
  hooks:
    - id: pyupgrade
      args: ["--py37-plus"]
      exclude: ^examples/<|MERGE_RESOLUTION|>--- conflicted
+++ resolved
@@ -21,11 +21,7 @@
 #   - id: pyroma
 #     exclude: ^examples/
 - repo: https://github.com/asottile/pyupgrade
-<<<<<<< HEAD
-  rev: v3.19.0
-=======
   rev: v3.19.1
->>>>>>> d2946f8b
   hooks:
     - id: pyupgrade
       args: ["--py37-plus"]
