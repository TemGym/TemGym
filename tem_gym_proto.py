import abc
from typing import Generator, Iterable, Tuple, Optional, Union, Type, TypeAlias, Self
from itertools import pairwise
import numpy as np
from numpy.typing import NDArray
from dataclasses import dataclass


<<<<<<< HEAD
from temgymbasic.functions import (
    circular_beam,
    point_beam,
    get_pixel_coords,
    get_interference
)
=======
def _flip_y():
    # From libertem.corrections.coordinates v0.11.1
    return np.array([
        (-1, 0),
        (0, 1)
    ])


def _identity():
    # From libertem.corrections.coordinates v0.11.1
    return np.eye(2)


def _rotate(radians):
    # From libertem.corrections.coordinates v0.11.1
    # https://en.wikipedia.org/wiki/Rotation_matrix
    # y, x instead of x, y
    return np.array([
        (np.cos(radians), np.sin(radians)),
        (-np.sin(radians), np.cos(radians))
    ])


def _rotate_deg(degrees):
    # From libertem.corrections.coordinates v0.11.1
    return _rotate(np.pi/180*degrees)


def get_pixel_coords(rays_x, rays_y, shape, pixel_size, flip_y=False, scan_rotation=0.):
    if flip_y:
        transform = _flip_y()
    else:
        transform = _identity()

    # Transformations are applied right to left
    transform = _rotate_deg(scan_rotation) @ transform

    y_transformed, x_transformed = (np.array((rays_y, rays_x)).T @ transform).T

    sy, sx = shape
    pixel_coords_x = (x_transformed / pixel_size) + (sx // 2)
    pixel_coords_y = (y_transformed / pixel_size) + (sy // 2)

    return (pixel_coords_x, pixel_coords_y)


def initial_r(num_rays: int):
    r = np.zeros(
        (5, num_rays),
        dtype=np.float64
    )  # x, theta_x, y, theta_y, 1

    r[4, :] = np.ones(num_rays)
    return r


# FIXME resolve code duplication between circular_beam() and point_beam()
def circular_beam(num_rays, outer_radius):
    '''Generates a circular paralell initial beam

    Parameters
    ----------
    r : ndarray
        Ray position and slope matrix
    outer_radius : float
        Outer radius of the circular beam

    Returns
    -------
    r : ndarray
        Updated ray position & slope matrix which create a circular beam
    num_points_kth_ring: ndarray
        Array of the number of points on each ring of our circular beam
    '''
    r = initial_r(num_rays)

    # Use the equation from stack overflow about ukrainian graves from 2014
    # to calculate the number of even rings including decimal remainder

    if num_rays < 7:
        num_circles_dec = 1.0  # Round up if the number is between 0 and 1
    else:
        num_circles_dec = (-1+np.sqrt(1+4*(num_rays)/(np.pi)))/2

    # Get the number of integer rings
    num_circles_int = int(np.floor(num_circles_dec))

    # Calculate the number of points per ring with the integer amoung of rings
    num_points_kth_ring = np.round(
        2*np.pi*(np.arange(0, num_circles_int+1))).astype(int)

    # get the remainding amount of rays
    remainder_rays = num_rays - np.sum(num_points_kth_ring)

    # Get the proportion of points in each rung
    proportion = num_points_kth_ring/np.sum(num_points_kth_ring)

    # resolve this proportion to an integer value, and reverse it
    num_rays_to_each_ring = np.ceil(proportion*remainder_rays)[::-1]

    # We need to decide on where to stop adding the remainder of rays to the
    # rest of the rings. We find this point by summing the rays in each ring
    # from outside to inside, and then getting the index where it is greater
    # than or equal to the remainder
    index_to_stop_adding_rays = np.where(
        np.cumsum(num_rays_to_each_ring) >= remainder_rays)[0][0]

    # We then get the total number of rays to add
    rays_to_add = np.cumsum(num_rays_to_each_ring)[
        index_to_stop_adding_rays].astype(np.int32)

    # The number of rays to add isn't always matching the remainder, so we
    # collect them here with this line
    final_sub = rays_to_add - remainder_rays

    # Here we take them away so we get the number of rays we want
    num_rays_to_each_ring[index_to_stop_adding_rays] -= final_sub

    # Then we add all of these rays to the correct ring
    num_points_kth_ring[::-1][:index_to_stop_adding_rays+1] += num_rays_to_each_ring[
        :index_to_stop_adding_rays+1
    ].astype(int)

    # Add one point for the centre, and take one away from the end
    num_points_kth_ring[0] = 1
    num_points_kth_ring[-1] = num_points_kth_ring[-1] - 1

    # Make get the radii for the number of circles of rays we need
    radii = np.linspace(0, outer_radius, num_circles_int+1)

    # fill in the x and y coordinates to our ray array
    idx = 0
    for i in range(len(radii)):
        for j in range(num_points_kth_ring[i]):
            radius = radii[i]
            t = j*(2 * np.pi / num_points_kth_ring[i])
            r[0, idx] = radius*np.cos(t)
            r[2, idx] = radius*np.sin(t)
            idx += 1

    return r, num_points_kth_ring
>>>>>>> c5dd2162


PositiveFloat: TypeAlias = float
NonNegativeFloat: TypeAlias = float


class UsageError(Exception):
    ...


class InvalidModelError(Exception):
    ...


def P2R(radii, angles):
    return radii * np.exp(1j*angles)


def R2P(x):
    return np.abs(x), np.angle(x)


@dataclass
class Rays:
    data: np.ndarray
    indices: np.ndarray
    location: Union[float, 'Component', Tuple['Component', ...]]
    path_length: np.ndarray

    @property
    def z(self) -> float:
        try:
            return self.component.z
        except AttributeError:
            return self.location

    @property
    def component(self) -> Optional['Component']:
        try:
            return self.location[-1]
        except TypeError:
            pass
        try:
            _ = self.location.z
            return self.location
        except AttributeError:
            pass
        return None

    @property
    def num(self):
        return self.data.shape[1]

    @property
    def x(self):
        return self.data[0, :]

    @property
    def y(self):
        return self.data[2, :]

    @property
    def yx(self):
        return self.data[[2, 0], :]

    @property
    def dx(self):
        return self.data[1, :]

    @property
    def dy(self):
        return self.data[3, :]

    @staticmethod
    def propagation_matrix(z):
        '''
        Propagation matrix

        Parameters
        ----------
        z : float
            Distance to propagate rays

        Returns
        -------
        ndarray
            Propagation matrix
        '''
        return np.array(
            [[1, z, 0, 0, 0],
             [0, 1, 0, 0, 0],
             [0, 0, 1, z, 0],
             [0, 0, 0, 1, 0],
             [0, 0, 0, 0, 1]]
        )

    def propagate(self, distance: float) -> Self:
        return Rays(
            data=np.matmul(
                self.propagation_matrix(distance),
                self.data,
            ),
            indices=self.indices,
            location=self.z + distance,
            path_length=(
                self.path_length
                + 1.0 * distance * (1 + self.dx**2 + self.dy**2)**0.5
            )
        )

    def propagate_to(self, z: float) -> Self:
        return self.propagate(z - self.z)

    def on_grid(
        self,
        shape: Tuple[int, int],
        pixel_size: PositiveFloat,
        flip_y: bool = False,
        rotation: float = 0.,
        as_int: bool = True
    ) -> Tuple[NDArray, NDArray]:
        """Returns in yy, xx!"""
        xx, yy = get_pixel_coords(
            rays_x=self.x,
            rays_y=self.y,
            shape=shape,
            pixel_size=pixel_size,
            flip_y=flip_y,
            scan_rotation=rotation,
        )
        if as_int:
            return np.round((yy, xx)).astype(int)
        return yy, xx

    def get_image(
        self,
        shape: Tuple[int, int],
        pixel_size: PositiveFloat,
        flip_y: bool = False,
        rotation: float = 0.
    ):
        det = Detector(
            z=self.z,
            pixel_size=pixel_size,
            shape=shape,
            rotation=rotation,
            flip_y=flip_y,
        )
        return det.get_image(self)


class Component(abc.ABC):
    def __init__(self, z: float, name: Optional[str] = None):
        if name is None:
            name = type(self).__name__
        self._name = name
        self._z = z

    def _validate_component(self):
        pass

    @property
    def z(self) -> float:
        return self._z

    @z.setter
    def z(self, new_z: float):
        raise UsageError("Do not set z on a component directly, use Model methods")

    def _set_z(self, new_z: float):
        self._z = new_z

    @property
    def entrance_z(self) -> float:
        return self.z

    @property
    def exit_z(self) -> float:
        return self.z

    @property
    def name(self) -> str:
        return self._name

    def __repr__(self):
        return f'{self.__class__.__name__}: {self._name} @ z = {self.z}'

    def step(
        self, rays: Rays
    ) -> Generator[Rays, None, None]:
        raise NotImplementedError

    @staticmethod
    def gui_wrapper() -> Type['ComponentGUIWrapper']:
        return ComponentGUIWrapper


class ComponentGUIWrapper:
    def __init__(self, component: Component):
        self.component = component


class Lens(Component):
    def __init__(self, z: float, f: float, name: Optional[str] = None):
        super().__init__(name=name, z=z)
        self._f = f

    @property
    def f(self) -> float:
        return self._f

    @f.setter
    def f(self, f: float):
        self._f = f

    @property
    def ffp(self) -> float:
        return self.z - abs(self.f)

    @staticmethod
    def lens_matrix(f):
        '''
        Lens ray transfer matrix

        Parameters
        ----------
        f : float
            Focal length of lens

        Returns
        -------
        ndarray
            Output Ray Transfer Matrix
        '''

        return np.array(
            [[1,      0, 0,      0, 0],
             [-1 / f, 1, 0,      0, 0],
             [0,      0, 1,      0, 0],
             [0,      0, -1 / f, 1, 0],
             [0,      0, 0,      0, 1]]
        )

    def step(
        self, rays: Rays
    ) -> Generator[Rays, None, None]:
        # Just straightforward matrix multiplication
        yield Rays(
            data=np.matmul(self.lens_matrix(self.f), rays.data),
            indices=rays.indices,
            location=self,
            path_length=rays.path_length
        )


class Sample(Component):
    def __init__(self, z: float, name: Optional[str] = None):
        super().__init__(name=name, z=z)

    def step(
        self, rays: Rays
    ) -> Generator[Rays, None, None]:
        # Sample has no effect, yet
        # Could implement ray intensity / attenuation ??
        rays.location = self
        yield rays


class STEMSample(Sample):
    def __init__(
        self,
        z: float,
        overfocus: NonNegativeFloat = 0.,
        semiconv_angle: PositiveFloat = 0.01,
        scan_shape: Tuple[int, int] = (8, 8),
        scan_step_yx: Tuple[float, float] = (0.01, 0.01),
        scan_rotation: float = 0.,
        name: Optional[str] = None,
    ):
        super().__init__(name=name, z=z)
        self.overfocus = overfocus
        self.semiconv_angle = semiconv_angle
        self.scan_shape = scan_shape
        self.scan_step_yx = scan_step_yx
        self.scan_rotation = scan_rotation

    def scan_position(self, yx: Tuple[int, int]) -> Tuple[float, float]:
        y, x = yx
        # Get the scan position in physical units
        scan_step_y, scan_step_x = self.scan_step_yx
        sy, sx = self.scan_shape
        scan_position_x = (x - sx / 2.) * scan_step_x
        scan_position_y = (y - sy / 2.) * scan_step_y
        if self.scan_rotation != 0.:
            pos_r, pos_a = R2P(scan_position_x + scan_position_y * 1j)
            pos_c = P2R(pos_r, pos_a + self.scan_rotation)
            scan_position_y, scan_position_x = pos_c.imag, pos_c.real
        return (scan_position_y, scan_position_x)


class Source(Component):
    def __init__(
        self, z: float, tilt_yx: Tuple[float, float] = (0., 0.), name: Optional[str] = None
    ):
        super().__init__(z=z, name=name)
        self.tilt_yx = tilt_yx

    @abc.abstractmethod
    def get_rays(self, num_rays: int) -> Rays:
        raise NotImplementedError

    def _make_rays(self, r: NDArray, indices: Optional[NDArray] = None) -> Rays:
        if indices is None:
            indices = np.arange(r.shape[1])
        r[1, :] += self.tilt_yx[1]
        r[3, :] += self.tilt_yx[0]
        return Rays(
<<<<<<< HEAD
            data=r, indices=indices, location=self, path_length=np.zeros((num_rays,))
=======
            data=r, indices=indices, location=self, path_length=np.zeros((r.shape[1],))
>>>>>>> c5dd2162
        )

    def step(
        self, rays: Rays
    ) -> Generator[Rays, None, None]:
        # Source has no effect after get_rays was called
        rays.location = self
        yield rays


class ParallelBeam(Source):
    def __init__(
        self,
        z: float,
        radius: float = None,
        tilt_yx: Tuple[float, float] = (0., 0.),
        name: Optional[str] = None,
    ):
        super().__init__(z=z, tilt_yx=tilt_yx, name=name)
        self.radius = radius

    def get_rays(self, num_rays: int) -> Rays:
        r, _ = circular_beam(num_rays, self.radius)
        return self._make_rays(r)


class XAxialBeam(ParallelBeam):
    def get_rays(self, num_rays: int) -> Rays:
        r = np.zeros((5, num_rays))
        r[0, :] = np.linspace(
            -self.radius, self.radius, num=num_rays, endpoint=True
        )
        return self._make_rays(r)
<<<<<<< HEAD


class RadialSpikesBeam(ParallelBeam):
    def get_rays(self, num_rays: int) -> Rays:
        xvals = np.linspace(
            0., self.radius, num=num_rays // 4, endpoint=True
        )
        yvals = np.zeros_like(xvals)
        origin_c = xvals + yvals * 1j

        orad, oang = R2P(origin_c)
        radius1 = P2R(orad * 0.75, oang + np.pi * 0.4)
        radius2 = P2R(orad * 0.5, oang + np.pi * 0.8)
        radius3 = P2R(orad * 0.25, oang + np.pi * 1.2)
        r_c = np.concatenate((origin_c, radius1, radius2, radius3))

        r = np.zeros((5, r_c.size))
        r[0, :] = r_c.real
        r[2, :] = r_c.imag
        return self._make_rays(r)


class PointSource(Source):
    def __init__(
        self,
        z: float,
        semi_angle: Optional[float] = 0.,
        tilt_yx: Tuple[float, float] = (0., 0.),
        name: Optional[str] = None,
    ):
        super().__init__(name=name, z=z)
        self.semi_angle = semi_angle
        self.tilt_yx = tilt_yx
=======
>>>>>>> c5dd2162


class RadialSpikesBeam(ParallelBeam):
    def get_rays(self, num_rays: int) -> Rays:
        xvals = np.linspace(
            0., self.radius, num=num_rays // 4, endpoint=True
        )
        yvals = np.zeros_like(xvals)
        origin_c = xvals + yvals * 1j

        orad, oang = R2P(origin_c)
        radius1 = P2R(orad * 0.75, oang + np.pi * 0.4)
        radius2 = P2R(orad * 0.5, oang + np.pi * 0.8)
        radius3 = P2R(orad * 0.25, oang + np.pi * 1.2)
        r_c = np.concatenate((origin_c, radius1, radius2, radius3))

        r = np.zeros((5, r_c.size))
        r[0, :] = r_c.real
        r[2, :] = r_c.imag
        return self._make_rays(r)


# class PointSource(Source):
#     def __init__(
#         self,
#         z: float,
#         semi_angle: Optional[float] = 0.,
#         tilt_yx: Tuple[float, float] = (0., 0.),
#         name: Optional[str] = None,
#     ):
#         super().__init__(name=name, z=z)
#         self.semi_angle = semi_angle
#         self.tilt_yx = tilt_yx

#     def get_rays(self, num_rays: int) -> Rays:
#         r, _ = point_beam(num_rays, self.semi_angle)
#         return self._make_rays(r)


class Detector(Component):
    def __init__(
        self,
        z: float,
        pixel_size: float,
        shape: Tuple[int, int],
        rotation: float = 0.,
        flip_y: bool = False,
        name: Optional[str] = None,
    ):
        """
        The intention of rotation is to rotate the detector
        realative to the common y/x coordinate system of the optics.
        A positive rotation would rotate the detector clockwise
        looking down a ray , and the image will appear
        to rotate anti-clockwise.

        In STEMModel the scan grid is aligned with the optics
        y/x coordinate system default, but can also
        be rotated using the "scan_rotation" parameter.

        The detector flip_y acts only at the image generation step,
        the scan grid itself can be flipped by setting negative
        scan step values
        """
        super().__init__(name=name, z=z)
        self.pixel_size = pixel_size
        self.shape = shape
        self.rotation = rotation
        self.flip_y = flip_y

    def step(
        self, rays: Rays
    ) -> Generator[Rays, None, None]:
        # Detector has no effect on rays
        rays.location = self
        yield rays

    def get_image(self, rays: Rays) -> NDArray:
        # Convert rays from detector positions to pixel positions
<<<<<<< HEAD
        pixel_coords_x, pixel_coords_y = np.round(
            get_pixel_coords(
                rays_x=rays.x,
                rays_y=rays.y,
                shape=self.shape,
                pixel_size=self.pixel_size,
                flip_y=self.flip_y,
                scan_rotation=self.rotation,
            )
        ).astype(int)
=======
        pixel_coords_y, pixel_coords_x = rays.on_grid(
            shape=self.shape,
            pixel_size=self.pixel_size,
            flip_y=self.flip_y,
            rotation=self.rotation,
            as_int=True,
        )
>>>>>>> c5dd2162
        sy, sx = self.shape
        mask = np.logical_and(
            np.logical_and(
                0 <= pixel_coords_y,
                pixel_coords_y < sy
            ),
            np.logical_and(
                0 <= pixel_coords_x,
                pixel_coords_x < sx
            )
        )
        image = np.zeros(
            self.shape,
            dtype=int,
        )
        flat_icds = np.ravel_multi_index(
            [
                pixel_coords_y[mask],
                pixel_coords_x[mask],
            ],
            image.shape
        )
        # Increment at each pixel for each ray that hits
        np.add.at(
            image.ravel(),
            flat_icds,
            1,
        )
        return image


class Deflector(Component):
    '''Creates a single deflector component and handles calls to GUI creation, updates to GUI
        and stores the component matrix. See Double Deflector component for a more useful version
    '''
    def __init__(
        self,
        z: float,
        defx: float = 0.,
        defy: float = 0.,
        name: Optional[str] = None,
    ):
        '''

        Parameters
        ----------
        z : float
            Position of component in optic axis
        name : str, optional
            Name of this component which will be displayed by GUI, by default ''
        defx : float, optional
            deflection kick in slope units to the incoming ray x angle, by default 0.5
        defy : float, optional
            deflection kick in slope units to the incoming ray y angle, by default 0.5
        '''
        super().__init__(z=z, name=name)
        self.defx = defx
        self.defy = defy

    @staticmethod
    def deflector_matrix(def_x, def_y):
        '''Single deflector ray transfer matrix

        Parameters
        ----------
        def_x : float
            deflection in x in slope units
        def_y : _type_
            deflection in y in slope units

        Returns
        -------
        ndarray
            Output ray transfer matrix
        '''

        return np.array(
            [[1, 0, 0, 0,     0],
             [0, 1, 0, 0, def_x],
             [0, 0, 1, 0,     0],
             [0, 0, 0, 1, def_y],
             [0, 0, 0, 0,     1]],
        )

    def step(
        self, rays: Rays
    ) -> Generator[Rays, None, None]:
        yield Rays(
            data=np.matmul(
                self.deflector_matrix(self.defx, self.defy),
                rays.data,
            ),
            indices=rays.indices,
            location=self,
            path_length=rays.path_length
        )


class DoubleDeflector(Component):
    def __init__(
        self,
        first: Deflector,
        second: Deflector,
        name: Optional[str] = None,
    ):
        super().__init__(
            z=(first.z + second.z) / 2,
            name=name,
        )
        self._first = first
        self._second = second
        self._validate_component()

    def _validate_component(self):
        if self.first.z >= self.second.z:
            raise InvalidModelError("First deflector must be before second")

    @property
    def length(self) -> float:
        return self._second.z - self._first.z

    @property
    def first(self) -> Deflector:
        return self._first

    @property
    def second(self) -> Deflector:
        return self._second

    @property
    def z(self):
        self._z = (self.first.z + self.second.z) / 2
        return self._z

    def _set_z(self, new_z: float):
        dz = new_z - self.z
        self.first._set_z(self.first.z + dz)
        self.second._set_z(self.second.z + dz)

    @property
    def entrance_z(self) -> float:
        return self.first.z

    @property
    def exit_z(self) -> float:
        return self.second.z

    def step(
        self, rays: Rays
    ) -> Generator[Rays, None, None]:
        for rays in self.first.step(rays):
            rays.location = (self, self.first)
            yield rays
        rays = rays.propagate_to(self.second.entrance_z)
        for rays in self.second.step(rays):
            rays.location = (self, self.second)
            yield rays

    @staticmethod
    def _send_ray_through_pts_1d(
        in_zp: Tuple[float, float],
        z_out: float,
        pt1_zp: Tuple[float, float],
        pt2_zp: Tuple[float, float],
        in_slope: float = 0.
    ) -> Tuple[float, float]:
        """
        Choose first/second deflector values such that a ray arriving
        at (in_zp) with slope (in_slope), will leave at (z_out, ...) and
        pass through (pt1_zp) then (pt2_zp)
        """
        in_zp = np.asarray(in_zp)
        pt1_zp = np.asarray(pt1_zp)
        pt2_zp = np.asarray(pt2_zp)
        dp = pt1_zp - pt2_zp
        out_zp = np.asarray(
            (
                z_out,
                pt2_zp[1] + dp[1] * (z_out - pt2_zp[0]) / dp[0],
            )
        )
        dd = out_zp - in_zp
        first_def = dd[1] / dd[0]
        first_def += in_slope
        out_slope = dp[1] / dp[0]
        second_def = out_slope - first_def
        return first_def, second_def

    def send_ray_through_points(
        self,
        in_ray: Tuple[float, float],
        pt1: Tuple[float, float, float],
        pt2: Tuple[float, float, float],
        in_slope: Tuple[float, float] = (0., 0.)
    ):
        """
        in_ray is (y, x), z is implicitly the z of the first deflector
        pt1 and pt2 are (z, y, x) after the second deflector
        in_slope is (dy, dx) at the incident point
        """
        self.first.defy, self.second.defy = self._send_ray_through_pts_1d(
            (self.first.z, in_ray[0]),
            self.second.z,
            pt1[:2],
            pt2[:2],
            in_slope=in_slope[0],
        )
        self.first.defx, self.second.defx = self._send_ray_through_pts_1d(
            (self.first.z, in_ray[1]),
            self.second.z,
            (pt1[0], pt1[2]),
            (pt2[0], pt2[2]),
            in_slope=in_slope[1],
        )


class Biprism(Component):
    def __init__(
        self,
        z: float,
        x: float = 0.,
        defx: float = 0.,
        name: Optional[str] = None,
    ):
        '''

        Parameters
        ----------
        z : float
            Position of component in optic axis
        x: float
            Central position of biprism in x dimension
        name : str, optional
            Name of this component which will be displayed by GUI, by default ''
        defx : float, optional
            deflection kick in slope units to the incoming ray x angle, by default 0.5
        '''
        super().__init__(z=z, name=name)
        self.defx = defx
        self.x = x

    def step(
        self, rays: Rays,
    ) -> Generator[Rays, None, None]:
        pos_x = rays.x
        x_dist = (pos_x - self.x)
        x_sign = np.sign(x_dist)
        rays.data[1] = rays.data[1] + self.defx*x_sign

        yield Rays(
            data=rays.data,
            indices=rays.indices,
            path_length=rays.path_length + np.abs(self.defx)*x_dist,
            location=self,
        )


class Aperture(Component):
    def __init__(
        self,
        z: float,
        radius_inner: float = 0.005,
        radius_outer: float = 0.25,
        x: float = 0.,
        y: float = 0.,
        name: Optional[str] = None,
    ):
        '''

        Parameters
        ----------
        z : float
            Position of component in optic axis
        name : str, optional
            Name of this component which will be displayed by GUI, by default 'Aperture'
        radius_inner : float, optional
           Inner radius of the aperture, by default 0.005
        radius_outer : float, optional
            Outer radius of the aperture, by default 0.25
        x : int, optional
            X position of the centre of the aperture, by default 0
        y : int, optional
            Y position of the centre of the aperture, by default 0
        '''

        super().__init__(z, name)

        self.x = x
        self.y = y
        self.radius_inner = radius_inner
        self.radius_outer = radius_outer

    def step(
        self, rays: Rays,
    ) -> Generator[Rays, None, None]:
        pos_x, pos_y = rays.x, rays.y
        distance = np.sqrt(
            (pos_x - self.x) ** 2 + (pos_y - self.y) ** 2
        )
        mask = np.logical_and(
            distance >= self.radius_inner,
            distance < self.radius_outer,
        )
        yield Rays(
            data=rays.data[:, mask], indices=rays.indices[mask],
            location=self, path_length=rays.path_length[mask],
        )


class Model:
    def __init__(self, components: Iterable[Component]):
        self._components = components
        self._sort_components()
        self._validate_components()

    def _validate_components(self):
        if len(self._components) <= 1:
            raise InvalidModelError("Must have at least one component")
        if not isinstance(self.source, Source):
            raise InvalidModelError("First component must always be a Source")
        if any(
            next_c.entrance_z <= this_c.exit_z
            for this_c, next_c
            in pairwise(self._components)
        ):
            raise InvalidModelError(
                "Components must be sorted in increasing in z position with no overlap"
            )
        for c in self._components:
            c._validate_component()

    @property
    def components(self) -> Iterable[Component]:
        return self._components

    def __repr__(self):
        repr_string = f'[{self.__class__.__name__}]:'
        for component in self.components:
            repr_string = repr_string + f'\n - {repr(component)}'
        return repr_string

    @property
    def source(self) -> Source:
        return self.components[0]

    @property
    def detector(self) -> Optional[Detector]:
        if isinstance(self.last, Detector):
            return self.last
        return None

    @property
    def last(self) -> Detector:
        return self.components[-1]

    def move_component(
        self,
        component: Component,
        z: float,
    ):
        old_z = component.z
        component._set_z(z)
        self._sort_components()
        try:
            self._validate_components()
        except InvalidModelError as err:
            # Unwind the change but reraise
            self.move_component(component, old_z)
            raise err from None

    def add_component(self, component: Component):
        original_components = tuple(self._components)
        self._components = tuple(self._components) + (component,)
        self._sort_components()
        try:
            self._validate_components()
        except InvalidModelError as err:
            # Unwind the change but reraise
            self._components = original_components
            raise err from None

    def remove_component(self, component: Component):
        original_components = tuple(self._components)
        self._components = tuple(
            c for c in self._components
            if c is not component
        )
        if len(self._components) == len(original_components):
            raise ValueError("Component not found in model, cannot remove")
        try:
            self._validate_components()
        except InvalidModelError as err:
            # Unwind the change but reraise
            self._components = original_components
            raise err from None

    def _sort_components(self):
        self._components = tuple(
            sorted(self._components, key=lambda c: c.z)
        )

    def run_iter(
        self, num_rays: int
    ) -> Generator[Rays, None, None]:
        source: Source = self.components[0]
        rays = source.get_rays(num_rays)
        for component in self.components:
            rays = rays.propagate_to(component.entrance_z)
            for rays in component.step(rays):
                # Could use generator with return value here...
                yield rays

    def run_to_z(self, num_rays: int, z: float) -> Optional[Rays]:
        """
        Get the rays at a point z

        If z is the position of a component, this returns the rays before the
        component affects the rays. To get the rays just after the component
        use 'run_to_component' instead.
        """
        last_rays = None
        for rays in self.run_iter(num_rays):
            if last_rays is not None and (last_rays.z < z <= rays.z):
                return last_rays.propagate_to(z)
            last_rays = rays
        return None

    def run_to_end(self, num_rays: int) -> Rays:
        for rays in self.run_iter(num_rays):
            pass
        return rays

    def run_to_component(
        self,
        component: Component,
        num_rays: int,
    ) -> Optional[Rays]:
        for rays in self.run_iter(num_rays):
            if rays.component is component:
                return rays
        return None


class STEMModel(Model):
<<<<<<< HEAD
    def __init__(
        self,
        semiconv_angle: PositiveFloat,
        scan_step_yx: Tuple[float, float],
        scan_shape: Tuple[int, int],
        scan_rotation: float = 0.,
        overfocus: float = 0.,
    ):
        # Note a flip_y or flip_x can be achieved by setting
        # either of scan_step_yx to negative values
        self._scan_pixel_yx = (0, 0)  # Maybe should live on STEMSample
        super().__init__(self.default_components(
            semiconv_angle,
            scan_step_yx,
            scan_shape,
            scan_rotation,
        ))
        self.set_stem_params(overfocus=overfocus)
=======
    def __init__(self):
        # Note a flip_y or flip_x can be achieved by setting
        # either of scan_step_yx to negative values
        self._scan_pixel_yx = (0, 0)  # Maybe should live on STEMSample
        super().__init__(self.default_components())
        self.set_stem_params()

    def _validate_components(self):
        super()._validate_components()
        if not isinstance(self.source, ParallelBeam):
            raise InvalidModelError("Must have a ParallelBeam for STEMModel")
        # Called here because even if all components are valid from
        # the perspective of z the current overfocus/semiconv
        # could forbid the new state, so we change the state during
        # validation such that it could be unwound if necessary
        self.set_stem_params()

    def _sort_components(self):
        """Component order fixed in STEMModel"""
        pass

    def add_component(self, component: Component):
        raise UsageError("Cannot add components to STEMModel")

    def remove_component(self, component: Component):
        raise UsageError("Cannot remove components from STEMModel")
>>>>>>> c5dd2162

    def _validate_components(self):
        super()._validate_components()
        if not isinstance(self.source, ParallelBeam):
            raise InvalidModelError("Must have a ParallelBeam for STEMModel")
        # Called here because even if all components are valid from
        # the perspective of z the current overfocus/semiconv
        # could forbid the new state, so we change the state during
        # validation such that it could be unwound if necessary
        self.set_stem_params()

    def _sort_components(self):
        """Component order fixed in STEMModel"""
        pass

    def add_component(self, component: Component):
        raise UsageError("Cannot add components to STEMModel")

    def remove_component(self, component: Component):
        raise UsageError("Cannot remove components from STEMModel")

    @staticmethod
<<<<<<< HEAD
    def default_components(
        semiconv_angle: PositiveFloat,
        scan_step_yx: Tuple[float, float],
        scan_shape: Tuple[int, int],
        scan_rotation: float,
    ):
=======
    def default_components():
        """
        Just an initial valid state for the model
        """
>>>>>>> c5dd2162
        return (
            ParallelBeam(
                z=0.0,
                radius=0.01,
            ),
            DoubleDeflector(
                first=Deflector(z=0.1),
                second=Deflector(z=0.15),
            ),
            Lens(
                z=0.3,
                f=0.1,
            ),
            STEMSample(
<<<<<<< HEAD
                z=0.6,
                semiconv_angle=semiconv_angle,
                scan_shape=scan_shape,
                scan_step_yx=scan_step_yx,
                scan_rotation=scan_rotation,
=======
                z=0.5,
>>>>>>> c5dd2162
            ),
            DoubleDeflector(
                first=Deflector(z=0.6),
                second=Deflector(z=0.625),
            ),
            Detector(
                z=1.,
                pixel_size=0.01,
                shape=(128, 128),
            ),
        )

    @property
    def source(self) -> ParallelBeam:
        return self.components[0]

    @property
    def scan_coils(self) -> DoubleDeflector:
        return self.components[1]

    @property
    def objective(self) -> Lens:
        return self.components[2]

    @property
    def sample(self) -> STEMSample:
        return self.components[3]

    @property
    def descan_coils(self) -> DoubleDeflector:
        return self.components[4]

    @property
    def scan_coord(self) -> Tuple[int, int]:
        return self._scan_pixel_yx

    @scan_coord.setter
    def scan_coord(self, scan_pixel_yx: Tuple[int, int]):
        self._scan_pixel_yx = scan_pixel_yx
        self.move_to(self.scan_coord)

    def set_stem_params(
        self,
        overfocus: Optional[float] = None,
        semiconv_angle: Optional[PositiveFloat] = None,
        scan_step_yx: Optional[Tuple[PositiveFloat, PositiveFloat]] = None,
        scan_shape: Optional[Tuple[int, int]] = None,
        scan_rotation: Optional[float] = None,
<<<<<<< HEAD
=======
        camera_length: Optional[float] = None,
>>>>>>> c5dd2162
    ) -> Self:
        """
        Change one-or-more STEM params

        This must be the endpoint that is used to keep the
        model in a valid state, as all the potential input parameters
        eventually affect the coil deflection values

        The other method is `move_to` to set the current scan position.
        Neither method requires that the current scan coordinate is actually
        within the scan grid.
        """
        if overfocus is not None:
            self.sample.overfocus = overfocus
        if semiconv_angle is not None:
            self.sample.semiconv_angle = semiconv_angle
        self.set_obj_lens_f_from_overfocus()
        self.set_beam_radius_from_semiconv()
        if scan_step_yx is not None:
            self.sample.scan_step_yx = scan_step_yx
        if scan_shape is not None:
            self.sample.scan_shape = scan_shape
        if scan_rotation is not None:
            self.sample.scan_rotation = scan_rotation
<<<<<<< HEAD
=======
        if camera_length is not None:
            self.move_component(
                self.detector,
                self.sample.z + camera_length
            )
>>>>>>> c5dd2162
        self.move_to(self.scan_coord)
        return self

    def set_obj_lens_f_from_overfocus(self):
        if self.sample.overfocus > (self.sample.z - self.objective.z):
            raise InvalidModelError("Overfocus point is before lens")
        self.objective.f = self.sample.z - (self.objective.z + self.sample.overfocus)

    def set_beam_radius_from_semiconv(self):
        self.source.radius = abs(self.objective.f) * np.tan(abs(self.sample.semiconv_angle))

    def move_to(self, scan_pixel_yx: Tuple[int, int]):
        self._scan_pixel_yx = scan_pixel_yx
        scan_position = self.sample.scan_position(scan_pixel_yx)
        centreline = (0., 0.)

        self.scan_coils.send_ray_through_points(
            centreline,
            (self.objective.ffp, *centreline),
            (self.objective.z, *scan_position),
        )
        self.descan_coils.send_ray_through_points(
            scan_position,
            (self.descan_coils.second.z + 0.01, *centreline),
            (self.descan_coils.second.z + 0.02, *centreline),
        )

    def scan_point(self, num_rays: int, yx: Tuple[int, int]) -> Rays:
        self.move_to(yx)
        return self.run_to_end(num_rays)

    def scan_point_iter(
        self, num_rays: int, yx: Tuple[int, int]
    ) -> Generator[Rays, None, None]:
        self.move_to(yx)
        yield from self.run_iter(num_rays)

    def scan(
        self, num_rays: int
    ) -> Generator[Tuple[Tuple[int, int], Rays], None, None]:
        sy, sx = self.sample.scan_shape
        for y in range(sy):
            for x in range(sx):
                pos = (y, x)
                yield pos, self.scan_point(num_rays, pos)


class GUIModel:
    def __init__(self, model: Model):
        self._model = model
        self._gui_components = tuple(
            c.gui_wrapper()(c) for c in self._model._components
<<<<<<< HEAD
        )


if __name__ == '__main__':
    components = (
        PointSource(z=0.0, semi_angle=0.1),
        Biprism(z=0.5, defx=-0.1),
        Detector(
            z=1.,
            pixel_size=0.05,
            shape=(128, 1),
        ),
    )
    model = Model(components)

    import matplotlib.pyplot as plt
    fig, ax = plt.subplots()

    # Iterate over components and their ray positions
    num_rays = 1000
    all_rays = tuple(model.run_iter(num_rays=num_rays))

    xvals = np.stack(tuple(r.x for r in all_rays), axis=0)
    yvals = np.stack(tuple(r.x for r in all_rays), axis=0)
    zvals = np.asarray(tuple(r.z for r in all_rays))
    ax.plot(xvals, zvals)

    # Optional: Mark the component positions
    extent = 1.5 * np.abs(xvals).max()
    for component in model.components:
        if isinstance(component, DoubleDeflector):
            ax.hlines(
                component.first.z, -extent, extent, linestyle='--'
            )
            ax.text(-extent, component.first.z, repr(component.first), va='bottom')
            ax.hlines(
                component.second.z, -extent, extent, linestyle='--'
            )
            ax.text(-extent, component.second.z, repr(component.second), va='bottom')
        else:
            ax.hlines(component.z, -extent, extent, label=repr(component))
            ax.text(-extent, component.z, repr(component), va='bottom')

    ax.set_xlabel('x position')
    ax.set_ylabel('z position')
    ax.invert_yaxis()

    opls = np.stack(tuple(r.path_length for r in all_rays), axis=0)
    print(opls)

    wavelength = 0.00001
    k = 2*np.pi/wavelength
    opl_detector = opls[-1, :]
    phase_detector = k * opl_detector

    image_x_pos, image = get_interference(xvals[-1, :], phase_detector, 128, [-0.06, 0.06])

    plt.figure()
    plt.plot(image_x_pos, np.abs(image)**2/np.max(np.abs(image)**2))

    plt.show()
=======
        )
>>>>>>> c5dd2162
<|MERGE_RESOLUTION|>--- conflicted
+++ resolved
@@ -6,14 +6,6 @@
 from dataclasses import dataclass
 
 
-<<<<<<< HEAD
-from temgymbasic.functions import (
-    circular_beam,
-    point_beam,
-    get_pixel_coords,
-    get_interference
-)
-=======
 def _flip_y():
     # From libertem.corrections.coordinates v0.11.1
     return np.array([
@@ -155,7 +147,6 @@
             idx += 1
 
     return r, num_points_kth_ring
->>>>>>> c5dd2162
 
 
 PositiveFloat: TypeAlias = float
@@ -473,11 +464,7 @@
         r[1, :] += self.tilt_yx[1]
         r[3, :] += self.tilt_yx[0]
         return Rays(
-<<<<<<< HEAD
-            data=r, indices=indices, location=self, path_length=np.zeros((num_rays,))
-=======
             data=r, indices=indices, location=self, path_length=np.zeros((r.shape[1],))
->>>>>>> c5dd2162
         )
 
     def step(
@@ -511,42 +498,6 @@
             -self.radius, self.radius, num=num_rays, endpoint=True
         )
         return self._make_rays(r)
-<<<<<<< HEAD
-
-
-class RadialSpikesBeam(ParallelBeam):
-    def get_rays(self, num_rays: int) -> Rays:
-        xvals = np.linspace(
-            0., self.radius, num=num_rays // 4, endpoint=True
-        )
-        yvals = np.zeros_like(xvals)
-        origin_c = xvals + yvals * 1j
-
-        orad, oang = R2P(origin_c)
-        radius1 = P2R(orad * 0.75, oang + np.pi * 0.4)
-        radius2 = P2R(orad * 0.5, oang + np.pi * 0.8)
-        radius3 = P2R(orad * 0.25, oang + np.pi * 1.2)
-        r_c = np.concatenate((origin_c, radius1, radius2, radius3))
-
-        r = np.zeros((5, r_c.size))
-        r[0, :] = r_c.real
-        r[2, :] = r_c.imag
-        return self._make_rays(r)
-
-
-class PointSource(Source):
-    def __init__(
-        self,
-        z: float,
-        semi_angle: Optional[float] = 0.,
-        tilt_yx: Tuple[float, float] = (0., 0.),
-        name: Optional[str] = None,
-    ):
-        super().__init__(name=name, z=z)
-        self.semi_angle = semi_angle
-        self.tilt_yx = tilt_yx
-=======
->>>>>>> c5dd2162
 
 
 class RadialSpikesBeam(ParallelBeam):
@@ -626,18 +577,6 @@
 
     def get_image(self, rays: Rays) -> NDArray:
         # Convert rays from detector positions to pixel positions
-<<<<<<< HEAD
-        pixel_coords_x, pixel_coords_y = np.round(
-            get_pixel_coords(
-                rays_x=rays.x,
-                rays_y=rays.y,
-                shape=self.shape,
-                pixel_size=self.pixel_size,
-                flip_y=self.flip_y,
-                scan_rotation=self.rotation,
-            )
-        ).astype(int)
-=======
         pixel_coords_y, pixel_coords_x = rays.on_grid(
             shape=self.shape,
             pixel_size=self.pixel_size,
@@ -645,7 +584,6 @@
             rotation=self.rotation,
             as_int=True,
         )
->>>>>>> c5dd2162
         sy, sx = self.shape
         mask = np.logical_and(
             np.logical_and(
@@ -1090,26 +1028,6 @@
 
 
 class STEMModel(Model):
-<<<<<<< HEAD
-    def __init__(
-        self,
-        semiconv_angle: PositiveFloat,
-        scan_step_yx: Tuple[float, float],
-        scan_shape: Tuple[int, int],
-        scan_rotation: float = 0.,
-        overfocus: float = 0.,
-    ):
-        # Note a flip_y or flip_x can be achieved by setting
-        # either of scan_step_yx to negative values
-        self._scan_pixel_yx = (0, 0)  # Maybe should live on STEMSample
-        super().__init__(self.default_components(
-            semiconv_angle,
-            scan_step_yx,
-            scan_shape,
-            scan_rotation,
-        ))
-        self.set_stem_params(overfocus=overfocus)
-=======
     def __init__(self):
         # Note a flip_y or flip_x can be achieved by setting
         # either of scan_step_yx to negative values
@@ -1136,42 +1054,12 @@
 
     def remove_component(self, component: Component):
         raise UsageError("Cannot remove components from STEMModel")
->>>>>>> c5dd2162
-
-    def _validate_components(self):
-        super()._validate_components()
-        if not isinstance(self.source, ParallelBeam):
-            raise InvalidModelError("Must have a ParallelBeam for STEMModel")
-        # Called here because even if all components are valid from
-        # the perspective of z the current overfocus/semiconv
-        # could forbid the new state, so we change the state during
-        # validation such that it could be unwound if necessary
-        self.set_stem_params()
-
-    def _sort_components(self):
-        """Component order fixed in STEMModel"""
-        pass
-
-    def add_component(self, component: Component):
-        raise UsageError("Cannot add components to STEMModel")
-
-    def remove_component(self, component: Component):
-        raise UsageError("Cannot remove components from STEMModel")
 
     @staticmethod
-<<<<<<< HEAD
-    def default_components(
-        semiconv_angle: PositiveFloat,
-        scan_step_yx: Tuple[float, float],
-        scan_shape: Tuple[int, int],
-        scan_rotation: float,
-    ):
-=======
     def default_components():
         """
         Just an initial valid state for the model
         """
->>>>>>> c5dd2162
         return (
             ParallelBeam(
                 z=0.0,
@@ -1186,15 +1074,7 @@
                 f=0.1,
             ),
             STEMSample(
-<<<<<<< HEAD
-                z=0.6,
-                semiconv_angle=semiconv_angle,
-                scan_shape=scan_shape,
-                scan_step_yx=scan_step_yx,
-                scan_rotation=scan_rotation,
-=======
                 z=0.5,
->>>>>>> c5dd2162
             ),
             DoubleDeflector(
                 first=Deflector(z=0.6),
@@ -1243,10 +1123,7 @@
         scan_step_yx: Optional[Tuple[PositiveFloat, PositiveFloat]] = None,
         scan_shape: Optional[Tuple[int, int]] = None,
         scan_rotation: Optional[float] = None,
-<<<<<<< HEAD
-=======
         camera_length: Optional[float] = None,
->>>>>>> c5dd2162
     ) -> Self:
         """
         Change one-or-more STEM params
@@ -1271,14 +1148,11 @@
             self.sample.scan_shape = scan_shape
         if scan_rotation is not None:
             self.sample.scan_rotation = scan_rotation
-<<<<<<< HEAD
-=======
         if camera_length is not None:
             self.move_component(
                 self.detector,
                 self.sample.z + camera_length
             )
->>>>>>> c5dd2162
         self.move_to(self.scan_coord)
         return self
 
@@ -1331,68 +1205,4 @@
         self._model = model
         self._gui_components = tuple(
             c.gui_wrapper()(c) for c in self._model._components
-<<<<<<< HEAD
-        )
-
-
-if __name__ == '__main__':
-    components = (
-        PointSource(z=0.0, semi_angle=0.1),
-        Biprism(z=0.5, defx=-0.1),
-        Detector(
-            z=1.,
-            pixel_size=0.05,
-            shape=(128, 1),
-        ),
-    )
-    model = Model(components)
-
-    import matplotlib.pyplot as plt
-    fig, ax = plt.subplots()
-
-    # Iterate over components and their ray positions
-    num_rays = 1000
-    all_rays = tuple(model.run_iter(num_rays=num_rays))
-
-    xvals = np.stack(tuple(r.x for r in all_rays), axis=0)
-    yvals = np.stack(tuple(r.x for r in all_rays), axis=0)
-    zvals = np.asarray(tuple(r.z for r in all_rays))
-    ax.plot(xvals, zvals)
-
-    # Optional: Mark the component positions
-    extent = 1.5 * np.abs(xvals).max()
-    for component in model.components:
-        if isinstance(component, DoubleDeflector):
-            ax.hlines(
-                component.first.z, -extent, extent, linestyle='--'
-            )
-            ax.text(-extent, component.first.z, repr(component.first), va='bottom')
-            ax.hlines(
-                component.second.z, -extent, extent, linestyle='--'
-            )
-            ax.text(-extent, component.second.z, repr(component.second), va='bottom')
-        else:
-            ax.hlines(component.z, -extent, extent, label=repr(component))
-            ax.text(-extent, component.z, repr(component), va='bottom')
-
-    ax.set_xlabel('x position')
-    ax.set_ylabel('z position')
-    ax.invert_yaxis()
-
-    opls = np.stack(tuple(r.path_length for r in all_rays), axis=0)
-    print(opls)
-
-    wavelength = 0.00001
-    k = 2*np.pi/wavelength
-    opl_detector = opls[-1, :]
-    phase_detector = k * opl_detector
-
-    image_x_pos, image = get_interference(xvals[-1, :], phase_detector, 128, [-0.06, 0.06])
-
-    plt.figure()
-    plt.plot(image_x_pos, np.abs(image)**2/np.max(np.abs(image)**2))
-
-    plt.show()
-=======
-        )
->>>>>>> c5dd2162
+        )