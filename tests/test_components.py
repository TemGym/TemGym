--- conflicted
+++ resolved
@@ -10,11 +10,7 @@
 from numpy.testing import assert_allclose, assert_equal
 from temgymbasic.plotting import plot_model
 import scipy
-<<<<<<< HEAD
-import matplotlib.pyplot as plt
-=======
 # import matplotlib.pyplot as plt
->>>>>>> f2185d48
 from typing import Tuple, NamedTuple
 from scipy.constants import e, m_e, c
 
@@ -469,7 +465,6 @@
 
     # Analytical calculation to the slope change - See Szilagyi Ion and Electron Optics also
     # but their derivation is not well explained, and is verbose, so this is what we have.
-<<<<<<< HEAD
     dx_analytical_one = np.float64((e * rho ** 2)/(gamma * m_e * v * v)) * np.max(Ex)
 
     # This other equation comes from solving the equation for an electrosatic deflector,
@@ -482,14 +477,6 @@
 
 
 # @pytest.mark.skip(reason="No way to numerically test this now, so visualise plot below to check")
-=======
-    dx_analytical_one = np.float64((e * rho ** 2)/(gamma*m_e*v*v)) * np.max(Ex)
-
-    assert_allclose(out_rays.dx, dx_analytical_one, atol=1e-7)
-
-
-@pytest.mark.skip(reason="No way to numerically test this now, so visualise plot below to check")
->>>>>>> f2185d48
 def test_sample_phase_shift():
     from scipy.interpolate import RegularGridInterpolator as RGI, interp1d
 
@@ -528,11 +515,7 @@
         comp.XAxialBeam(
             z=0.0,
             radius=0.5,
-<<<<<<< HEAD
-            phi_0=phi_0
-=======
             voltage=phi_0
->>>>>>> f2185d48
         ),
         comp.PotentialSample(
             z=0.5,
@@ -574,10 +557,5 @@
 
     # Uncomment these plotting lines to see if the wavefront looks correct
 
-<<<<<<< HEAD
-    plt.axis('equal')
-    plt.show()
-=======
     # plt.axis('equal')
-    # plt.show()
->>>>>>> f2185d48
+    # plt.show()